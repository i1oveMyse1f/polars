--- conflicted
+++ resolved
@@ -1576,22 +1576,7 @@
             ArrowDataType::List(fld) => {
                 let chunks = chunks
                     .iter()
-<<<<<<< HEAD
-                    .map(|arr| {
-                        cast::cast(
-                            arr,
-                            &ArrowDataType::LargeList(Box::new(arrow::datatypes::Field::new(
-                                "",
-                                ArrowDataType::Null,
-                                true,
-                            ))),
-                        )
-                        .unwrap()
-                        .into()
-                    })
-=======
                     .map(|arr| cast(arr, &ArrowDataType::LargeList(fld.clone())).unwrap())
->>>>>>> 02778ec6
                     .collect();
                 Ok(ListChunked::new_from_chunks(name, chunks).into_series())
             }
